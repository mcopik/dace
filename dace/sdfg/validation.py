# Copyright 2019-2021 ETH Zurich and the DaCe authors. All rights reserved.
""" Exception classes and methods for validation of SDFGs. """
import copy
from dace.dtypes import StorageType
import os
from typing import Dict, Set, Tuple, Union
import warnings
from dace import dtypes, data as dt, subsets
from dace import symbolic

###########################################
# Validation


def validate(graph: 'dace.sdfg.graph.SubgraphView'):
    from dace.sdfg import SDFG, SDFGState, SubgraphView
    gtype = graph.parent if isinstance(graph, SubgraphView) else graph
    if isinstance(gtype, SDFG):
        validate_sdfg(graph)
    elif isinstance(gtype, SDFGState):
        validate_state(graph)


def validate_sdfg(sdfg: 'dace.sdfg.SDFG'):
    """ Verifies the correctness of an SDFG by applying multiple tests.
        :param sdfg: The SDFG to verify.

        Raises an InvalidSDFGError with the erroneous node/edge
        on failure.
    """
    # Avoid import loop
    from dace.codegen.targets import fpga

    try:
        # SDFG-level checks
        if not dtypes.validate_name(sdfg.name):
            raise InvalidSDFGError("Invalid name", sdfg, None)

        if len(sdfg.source_nodes()) > 1 and sdfg.start_state is None:
            raise InvalidSDFGError("Starting state undefined", sdfg, None)

        if len(set([s.label for s in sdfg.nodes()])) != len(sdfg.nodes()):
            raise InvalidSDFGError("Found multiple states with the same name",
                                   sdfg, None)

        # Validate data descriptors
        for name, desc in sdfg._arrays.items():
            # Validate array names
            if name is not None and not dtypes.validate_name(name):
                raise InvalidSDFGError("Invalid array name %s" % name, sdfg,
                                       None)
            # Allocation lifetime checks
            if (desc.lifetime is dtypes.AllocationLifetime.Persistent
                    and desc.storage is dtypes.StorageType.Register):
                raise InvalidSDFGError(
                    "Array %s cannot be both persistent and use Register as "
                    "storage type. Please use a different storage location." %
                    name, sdfg, None)

            # Check for valid bank assignments
            try:
                bank_assignment = fpga.parse_location_bank(desc)
            except ValueError as e:
                raise InvalidSDFGError(str(e), sdfg, None)
            if bank_assignment is not None:
                if bank_assignment[0] == "DDR" or bank_assignment[0] == "HBM":
                    try:
                        tmp = subsets.Range.from_string(bank_assignment[1])
                    except SyntaxError:
                        raise InvalidSDFGError(
                            "Memory bank specifier must be convertible to subsets.Range"
                            f" for array {name}", sdfg, None)
                    try:
                        low, high = fpga.get_multibank_ranges_from_subset(
                            bank_assignment[1], sdfg)
                    except ValueError as e:
                        raise InvalidSDFGError(str(e), sdfg, None)
                    if (high - low < 1):
                        raise InvalidSDFGError(
                            "Memory bank specifier must at least define one bank to be used"
                            f" for array {name}", sdfg, None)
                    if (high - low > 1 and
                        (high - low != desc.shape[0] or len(desc.shape) < 2)):
                        raise InvalidSDFGError(
                            "Arrays that use a multibank access pattern must have the size of the first dimension equal"
                            f" the number of banks and have at least 2 dimensions for array {name}",
                            sdfg, None)

        # Check every state separately
        start_state = sdfg.start_state
        initialized_transients = {'__pystate'}
        symbols = copy.deepcopy(sdfg.symbols)
        symbols.update(sdfg.arrays)
        symbols.update(
            {k: dt.create_datadescriptor(v)
             for k, v in sdfg.constants.items()})
        for desc in sdfg.arrays.values():
            for sym in desc.free_symbols:
                symbols[str(sym)] = sym.dtype
        visited = set()
        visited_edges = set()
        initialized_transients = set()
        # Run through states via DFS, ensuring that only the defined symbols
        # are available for validation
        for edge in sdfg.dfs_edges(start_state):
            # Source -> inter-state definition -> Destination
            ##########################################
            visited_edges.add(edge)
            # Source
            if edge.src not in visited:
                visited.add(edge.src)
                validate_state(edge.src, sdfg.node_id(edge.src), sdfg, symbols,
                               initialized_transients)

            ##########################################
            # Edge
            # Check inter-state edge for undefined symbols
            undef_syms = set(edge.data.free_symbols) - set(symbols.keys())
            if len(undef_syms) > 0:
                eid = sdfg.edge_id(edge)
                raise InvalidSDFGInterstateEdgeError(
                    "Undefined symbols in edge: %s" % undef_syms, sdfg, eid)

            # Validate inter-state edge names
            issyms = edge.data.new_symbols(sdfg, symbols)
            if any(not dtypes.validate_name(s) for s in issyms):
                invalid = next(s for s in issyms if not dtypes.validate_name(s))
                eid = sdfg.edge_id(edge)
                raise InvalidSDFGInterstateEdgeError(
                    "Invalid interstate symbol name %s" % invalid, sdfg, eid)

            # Add edge symbols into defined symbols
            symbols.update(issyms)

            ##########################################
            # Destination
            if edge.dst not in visited:
                visited.add(edge.dst)
                validate_state(edge.dst, sdfg.node_id(edge.dst), sdfg, symbols,
                               initialized_transients)
        # End of state DFS

        # If there is only one state, the DFS will miss it
        if start_state not in visited:
            validate_state(start_state, sdfg.node_id(start_state), sdfg,
                           symbols, initialized_transients)

        # Validate all inter-state edges (including self-loops not found by DFS)
        for eid, edge in enumerate(sdfg.edges()):
            if edge in visited_edges:
                continue
            issyms = edge.data.assignments.keys()
            if any(not dtypes.validate_name(s) for s in issyms):
                invalid = next(s for s in issyms if not dtypes.validate_name(s))
                raise InvalidSDFGInterstateEdgeError(
                    "Invalid interstate symbol name %s" % invalid, sdfg, eid)

    except InvalidSDFGError as ex:
        # If the SDFG is invalid, save it
        sdfg.save(os.path.join('_dacegraphs', 'invalid.sdfg'), exception=ex)
        raise


def validate_state(state: 'dace.sdfg.SDFGState',
                   state_id: int = None,
                   sdfg: 'dace.sdfg.SDFG' = None,
                   symbols: Dict[str, dtypes.typeclass] = None,
                   initialized_transients: Set[str] = None):
    """ Verifies the correctness of an SDFG state by applying multiple
        tests. Raises an InvalidSDFGError with the erroneous node on
        failure.
    """
    # Avoid import loops
    from dace.sdfg import SDFG
    from dace.config import Config
    from dace.sdfg import nodes as nd
    from dace.sdfg.scope import scope_contains_scope
    from dace import data as dt
    from dace import subsets as sbs
    from dace.sdfg import utils as sdutil
    from dace.codegen.targets import fpga

    sdfg = sdfg or state.parent
    state_id = state_id or sdfg.node_id(state)
    symbols = symbols or {}
<<<<<<< HEAD
    initialized_transients = (initialized_transients
                              if initialized_transients is not None else set())
=======
    initialized_transients = initialized_transients or {'__pystate'}
>>>>>>> 5fb523fa
    scope_local_constants: dict[nd.MapEntry, list[str]] = dict()
    scope = state.scope_dict()

    if not dtypes.validate_name(state._label):
        raise InvalidSDFGError("Invalid state name", sdfg, state_id)

    if state._parent != sdfg:
        raise InvalidSDFGError("State does not point to the correct "
                               "parent", sdfg, state_id)

    # Unreachable
    ########################################
    if (sdfg.number_of_nodes() > 1 and sdfg.in_degree(state) == 0
            and sdfg.out_degree(state) == 0):
        raise InvalidSDFGError("Unreachable state", sdfg, state_id)

    for nid, node in enumerate(state.nodes()):
        # Node validation
        try:
            node.validate(sdfg, state)
        except InvalidSDFGError:
            raise
        except Exception as ex:
            raise InvalidSDFGNodeError("Node validation failed: " + str(ex),
                                       sdfg, state_id, nid) from ex

        # Isolated nodes
        ########################################
        if state.in_degree(node) + state.out_degree(node) == 0:
            # One corner case: OK if this is a code node
            if isinstance(node, nd.CodeNode):
                pass
            else:
                raise InvalidSDFGNodeError("Isolated node", sdfg, state_id, nid)

        # Scope tests
        ########################################
        if isinstance(node, nd.EntryNode):
            try:
                state.exit_node(node)
            except StopIteration:
                raise InvalidSDFGNodeError(
                    "Entry node does not have matching "
                    "exit node",
                    sdfg,
                    state_id,
                    nid,
                )

        if isinstance(node, (nd.EntryNode, nd.ExitNode)):
            for iconn in node.in_connectors:
                if (iconn is not None and iconn.startswith("IN_")
                        and ("OUT_" + iconn[3:]) not in node.out_connectors):
                    raise InvalidSDFGNodeError(
                        "No match for input connector %s in output "
                        "connectors" % iconn,
                        sdfg,
                        state_id,
                        nid,
                    )
            for oconn in node.out_connectors:
                if (oconn is not None and oconn.startswith("OUT_")
                        and ("IN_" + oconn[4:]) not in node.in_connectors):
                    raise InvalidSDFGNodeError(
                        "No match for output connector %s in input "
                        "connectors" % oconn,
                        sdfg,
                        state_id,
                        nid,
                    )

        # Node-specific tests
        ########################################
        if isinstance(node, nd.AccessNode):
            if node.data not in sdfg.arrays:
                raise InvalidSDFGNodeError(
                    "Access node must point to a valid array name in the SDFG",
                    sdfg,
                    state_id,
                    nid,
                )
            arr = sdfg.arrays[node.data]

            # Verify View references
            if isinstance(arr, dt.View):
                if sdutil.get_view_edge(state, node) is None:
                    raise InvalidSDFGNodeError(
                        "Ambiguous or invalid edge to/from a View access node",
                        sdfg, state_id, nid)

            # Find uninitialized transients
            if node.data not in initialized_transients:
                if (arr.transient and state.in_degree(node) == 0
                        and state.out_degree(node) > 0
                        # Streams do not need to be initialized
                        and not isinstance(arr, dt.Stream)):
                    if node.setzero == False:
                        warnings.warn(
                            'WARNING: Use of uninitialized transient "%s" in state %s'
                            % (node.data, state.label))

                # Register initialized transients
                if arr.transient and state.in_degree(node) > 0:
                    initialized_transients.add(node.data)

            # Find writes to input-only arrays
            only_empty_inputs = all(e.data.is_empty()
                                    for e in state.in_edges(node))
            if (not arr.transient) and (not only_empty_inputs):
                nsdfg_node = sdfg.parent_nsdfg_node
                if nsdfg_node is not None:
                    if node.data not in nsdfg_node.out_connectors:
                        raise InvalidSDFGNodeError(
                            'Data descriptor %s is '
                            'written to, but only given to nested SDFG as an '
                            'input connector' % node.data, sdfg, state_id, nid)

        if (isinstance(node, nd.ConsumeEntry)
                and "IN_stream" not in node.in_connectors):
            raise InvalidSDFGNodeError(
                "Consume entry node must have an input stream", sdfg, state_id,
                nid)
        if (isinstance(node, nd.ConsumeEntry)
                and "OUT_stream" not in node.out_connectors):
            raise InvalidSDFGNodeError(
                "Consume entry node must have an internal stream",
                sdfg,
                state_id,
                nid,
            )

        # Tasklets may only access 1 HBM bank at a time
        if isinstance(node, nd.Tasklet):
            for attached in state.all_edges(node):
                if attached.data.data in sdfg.arrays:
                    if fpga.is_multibank_array_with_distributed_index(
                            sdfg.arrays[attached.data.data]):
                        low, high, _ = attached.data.subset[0]
                        if (low != high):
                            raise InvalidSDFGNodeError(
                                "Tasklets may only be directly connected"
                                " to HBM-memlets accessing only one bank", sdfg,
                                state_id, nid)

        # Connector tests
        ########################################
        # Check for duplicate connector names (unless it's a nested SDFG)
        if (len(node.in_connectors.keys() & node.out_connectors.keys()) > 0
                and not isinstance(node, (nd.NestedSDFG, nd.LibraryNode))):
            dups = node.in_connectors.keys() & node.out_connectors.keys()
            raise InvalidSDFGNodeError("Duplicate connectors: " + str(dups),
                                       sdfg, state_id, nid)

        # Check for connectors that are also array/symbol names
        if isinstance(node, nd.Tasklet):
            for conn in node.in_connectors.keys():
                if conn in sdfg.arrays or conn in symbols:
                    raise InvalidSDFGNodeError(
                        f"Input connector {conn} already "
                        "defined as array or symbol", sdfg, state_id, nid)
            for conn in node.out_connectors.keys():
                if conn in sdfg.arrays or conn in symbols:
                    raise InvalidSDFGNodeError(
                        f"Output connector {conn} already "
                        "defined as array or symbol", sdfg, state_id, nid)

        # Check for dangling connectors (incoming)
        for conn in node.in_connectors:
            incoming_edges = 0
            for e in state.in_edges(node):
                # Connector found
                if e.dst_conn == conn:
                    incoming_edges += 1

            if incoming_edges == 0:
                raise InvalidSDFGNodeError("Dangling in-connector %s" % conn,
                                           sdfg, state_id, nid)
            # Connectors may have only one incoming edge
            # Due to input connectors of scope exit, this is only correct
            # in some cases:
            if incoming_edges > 1 and not isinstance(node, nd.ExitNode):
                raise InvalidSDFGNodeError(
                    "Connector '%s' cannot have more "
                    "than one incoming edge, found %d" % (conn, incoming_edges),
                    sdfg,
                    state_id,
                    nid,
                )

        # Check for dangling connectors (outgoing)
        for conn in node.out_connectors:
            outgoing_edges = 0
            for e in state.out_edges(node):
                # Connector found
                if e.src_conn == conn:
                    outgoing_edges += 1

            if outgoing_edges == 0:
                raise InvalidSDFGNodeError("Dangling out-connector %s" % conn,
                                           sdfg, state_id, nid)

            # In case of scope exit or code node, only one outgoing edge per
            # connector is allowed.
            if outgoing_edges > 1 and isinstance(node,
                                                 (nd.ExitNode, nd.CodeNode)):
                raise InvalidSDFGNodeError(
                    "Connector '%s' cannot have more "
                    "than one outgoing edge, found %d" % (conn, outgoing_edges),
                    sdfg,
                    state_id,
                    nid,
                )

        # Check for edges to nonexistent connectors
        for e in state.in_edges(node):
            if e.dst_conn is not None and e.dst_conn not in node.in_connectors:
                raise InvalidSDFGNodeError(
                    ("Memlet %s leading to " + "nonexistent connector %s") %
                    (str(e.data), e.dst_conn),
                    sdfg,
                    state_id,
                    nid,
                )
        for e in state.out_edges(node):
            if e.src_conn is not None and e.src_conn not in node.out_connectors:
                raise InvalidSDFGNodeError(
                    ("Memlet %s coming from " + "nonexistent connector %s") %
                    (str(e.data), e.src_conn),
                    sdfg,
                    state_id,
                    nid,
                )
        ########################################

    # Memlet checks
    for eid, e in enumerate(state.edges()):
        # Edge validation
        try:
            e.data.validate(sdfg, state)
        except InvalidSDFGError:
            raise
        except Exception as ex:
            raise InvalidSDFGEdgeError("Edge validation failed: " + str(ex),
                                       sdfg, state_id, eid)

        # For every memlet, obtain its full path in the DFG
        path = state.memlet_path(e)
        src_node = path[0].src
        dst_node = path[-1].dst

        # Check if memlet data matches src or dst nodes
        if (e.data.data is not None and (isinstance(src_node, nd.AccessNode)
                                         or isinstance(dst_node, nd.AccessNode))
                and (not isinstance(src_node, nd.AccessNode)
                     or e.data.data != src_node.data)
                and (not isinstance(dst_node, nd.AccessNode)
                     or e.data.data != dst_node.data)):
            raise InvalidSDFGEdgeError(
                "Memlet data does not match source or destination "
                "data nodes)",
                sdfg,
                state_id,
                eid,
            )

        # Check memlet subset validity with respect to source/destination nodes
        if e.data.data is not None and e.data.allow_oob == False:
            subset_node = (dst_node if isinstance(dst_node, nd.AccessNode)
                           and e.data.data == dst_node.data else src_node)
            other_subset_node = (dst_node if isinstance(dst_node, nd.AccessNode)
                                 and e.data.data != dst_node.data else src_node)

            if isinstance(subset_node, nd.AccessNode):
                arr = sdfg.arrays[subset_node.data]
                # Dimensionality
                if e.data.subset.dims() != len(arr.shape):
                    raise InvalidSDFGEdgeError(
                        "Memlet subset does not match node dimension "
                        "(expected %d, got %d)" %
                        (len(arr.shape), e.data.subset.dims()),
                        sdfg,
                        state_id,
                        eid,
                    )

                # Bounds
                if any(((minel + off) < 0) == True for minel, off in zip(
                        e.data.subset.min_element(), arr.offset)):
                    raise InvalidSDFGEdgeError(
                        "Memlet subset negative out-of-bounds", sdfg, state_id,
                        eid)
                if any(((maxel + off) >= s) == True for maxel, s, off in zip(
                        e.data.subset.max_element(), arr.shape, arr.offset)):
                    raise InvalidSDFGEdgeError("Memlet subset out-of-bounds",
                                               sdfg, state_id, eid)
            # Test other_subset as well
            if e.data.other_subset is not None and isinstance(
                    other_subset_node, nd.AccessNode):
                arr = sdfg.arrays[other_subset_node.data]
                # Dimensionality
                if e.data.other_subset.dims() != len(arr.shape):
                    raise InvalidSDFGEdgeError(
                        "Memlet other_subset does not match node dimension "
                        "(expected %d, got %d)" %
                        (len(arr.shape), e.data.other_subset.dims()),
                        sdfg,
                        state_id,
                        eid,
                    )

                # Bounds
                if any(((minel + off) < 0) == True for minel, off in zip(
                        e.data.other_subset.min_element(), arr.offset)):
                    raise InvalidSDFGEdgeError(
                        "Memlet other_subset negative out-of-bounds",
                        sdfg,
                        state_id,
                        eid,
                    )
                if any(((maxel + off) >= s) == True for maxel, s, off in zip(
                        e.data.other_subset.max_element(), arr.shape,
                        arr.offset)):
                    raise InvalidSDFGEdgeError(
                        "Memlet other_subset out-of-bounds", sdfg, state_id,
                        eid)

            # Test subset and other_subset for undefined symbols
            if Config.get_bool('experimental', 'validate_undefs'):
                # TODO: Traverse by scopes and accumulate data
                defined_symbols = state.symbols_defined_at(e.dst)
                undefs = (e.data.subset.free_symbols -
                          set(defined_symbols.keys()))
                if len(undefs) > 0:
                    raise InvalidSDFGEdgeError(
                        'Undefined symbols %s found in memlet subset' % undefs,
                        sdfg, state_id, eid)
                if e.data.other_subset is not None:
                    undefs = (e.data.other_subset.free_symbols -
                              set(defined_symbols.keys()))
                    if len(undefs) > 0:
                        raise InvalidSDFGEdgeError(
                            'Undefined symbols %s found in memlet '
                            'other_subset' % undefs, sdfg, state_id, eid)
        #######################################

        # Memlet path scope lifetime checks
        # If scope(src) == scope(dst): OK
        if scope[src_node] == scope[dst_node] or src_node == scope[dst_node]:
            pass
        # If scope(src) contains scope(dst), then src must be a data node,
        # unless the memlet is empty in order to connect to a scope
        elif scope_contains_scope(scope, src_node, dst_node):
            pass
        # If scope(dst) contains scope(src), then dst must be a data node,
        # unless the memlet is empty in order to connect to a scope
        elif scope_contains_scope(scope, dst_node, src_node):
            if not isinstance(dst_node, nd.AccessNode):
                if e.data.is_empty() and isinstance(dst_node, nd.ExitNode):
                    pass
                else:
                    raise InvalidSDFGEdgeError(
                        f"Memlet creates an invalid path (sink node {dst_node}"
                        " should be a data node)", sdfg, state_id, eid)
        # If scope(dst) is disjoint from scope(src), it's an illegal memlet
        else:
            raise InvalidSDFGEdgeError("Illegal memlet between disjoint scopes",
                                       sdfg, state_id, eid)

        # Check dimensionality of memory access
        if isinstance(e.data.subset, (sbs.Range, sbs.Indices)):
            if e.data.subset.dims() != len(sdfg.arrays[e.data.data].shape):
                raise InvalidSDFGEdgeError(
                    "Memlet subset uses the wrong dimensions"
                    " (%dD for a %dD data node)" %
                    (e.data.subset.dims(), len(sdfg.arrays[e.data.data].shape)),
                    sdfg,
                    state_id,
                    eid,
                )

        # Verify that source and destination subsets contain the same
        # number of elements
        if not e.data.allow_oob and e.data.other_subset is not None and not (
            (isinstance(src_node, nd.AccessNode)
             and isinstance(sdfg.arrays[src_node.data], dt.Stream)) or
            (isinstance(dst_node, nd.AccessNode)
             and isinstance(sdfg.arrays[dst_node.data], dt.Stream))):
            src_expr = (e.data.src_subset.num_elements() *
                        sdfg.arrays[src_node.data].veclen)
            dst_expr = (e.data.dst_subset.num_elements() *
                        sdfg.arrays[dst_node.data].veclen)
            if symbolic.inequal_symbols(src_expr, dst_expr):
                error = InvalidSDFGEdgeError(
                    'Dimensionality mismatch between src/dst subsets', sdfg,
                    state_id, eid)
                # NOTE: Make an exception for Views
                from dace.sdfg import utils
                if (isinstance(sdfg.arrays[src_node.data], dt.View)
                        and utils.get_view_edge(state, src_node) is e):
                    warnings.warn(error.message)
                    continue
                if (isinstance(sdfg.arrays[dst_node.data], dt.View)
                        and utils.get_view_edge(state, dst_node) is e):
                    warnings.warn(error.message)
                    continue
                raise error

    ########################################


###########################################
# Exception classes


class InvalidSDFGError(Exception):
    """ A class of exceptions thrown when SDFG validation fails. """
    def __init__(self, message: str, sdfg, state_id):
        self.message = message
        self.sdfg = sdfg
        self.state_id = state_id

    def to_json(self):
        return dict(message=self.message,
                    sdfg_id=self.sdfg.sdfg_id,
                    state_id=self.state_id)

    def __str__(self):
        if self.state_id is not None:
            state = self.sdfg.nodes()[self.state_id]
            return "%s (at state %s)" % (self.message, str(state.label))
        else:
            return "%s" % self.message


class InvalidSDFGInterstateEdgeError(InvalidSDFGError):
    """ Exceptions of invalid inter-state edges in an SDFG. """
    def __init__(self, message: str, sdfg, edge_id):
        self.message = message
        self.sdfg = sdfg
        self.edge_id = edge_id

    def to_json(self):
        return dict(message=self.message,
                    sdfg_id=self.sdfg.sdfg_id,
                    isedge_id=self.edge_id)

    def __str__(self):
        if self.edge_id is not None:
            e = self.sdfg.edges()[self.edge_id]
            edgestr = ' (at edge "%s" (%s -> %s)' % (
                e.data.label,
                str(e.src),
                str(e.dst),
            )
        else:
            edgestr = ""

        return "%s%s" % (self.message, edgestr)


class InvalidSDFGNodeError(InvalidSDFGError):
    """ Exceptions of invalid nodes in an SDFG state. """
    def __init__(self, message: str, sdfg, state_id, node_id):
        self.message = message
        self.sdfg = sdfg
        self.state_id = state_id
        self.node_id = node_id

    def to_json(self):
        return dict(message=self.message,
                    sdfg_id=self.sdfg.sdfg_id,
                    state_id=self.state_id,
                    node_id=self.node_id)

    def __str__(self):
        state = self.sdfg.nodes()[self.state_id]

        if self.node_id is not None:
            node = state.nodes()[self.node_id]
            nodestr = ", node %s" % str(node)
        else:
            nodestr = ""

        return "%s (at state %s%s)" % (self.message, str(state.label), nodestr)


class NodeNotExpandedError(InvalidSDFGNodeError):
    """
    Exception that is raised whenever a library node was not expanded
    before code generation.
    """
    def __init__(self, sdfg: 'dace.sdfg.SDFG', state_id: int, node_id: int):
        super().__init__('Library node not expanded', sdfg, state_id, node_id)


class InvalidSDFGEdgeError(InvalidSDFGError):
    """ Exceptions of invalid edges in an SDFG state. """
    def __init__(self, message: str, sdfg, state_id, edge_id):
        self.message = message
        self.sdfg = sdfg
        self.state_id = state_id
        self.edge_id = edge_id

    def to_json(self):
        return dict(message=self.message,
                    sdfg_id=self.sdfg.sdfg_id,
                    state_id=self.state_id,
                    edge_id=self.edge_id)

    def __str__(self):
        state = self.sdfg.nodes()[self.state_id]

        if self.edge_id is not None:
            e = state.edges()[self.edge_id]
            edgestr = ", edge %s (%s:%s -> %s:%s)" % (
                str(e.data),
                str(e.src),
                e.src_conn,
                str(e.dst),
                e.dst_conn,
            )
        else:
            edgestr = ""

        return "%s (at state %s%s)" % (self.message, str(state.label), edgestr)<|MERGE_RESOLUTION|>--- conflicted
+++ resolved
@@ -183,12 +183,8 @@
     sdfg = sdfg or state.parent
     state_id = state_id or sdfg.node_id(state)
     symbols = symbols or {}
-<<<<<<< HEAD
     initialized_transients = (initialized_transients
-                              if initialized_transients is not None else set())
-=======
-    initialized_transients = initialized_transients or {'__pystate'}
->>>>>>> 5fb523fa
+                              if initialized_transients is not None else {'__pystate'})
     scope_local_constants: dict[nd.MapEntry, list[str]] = dict()
     scope = state.scope_dict()
 
