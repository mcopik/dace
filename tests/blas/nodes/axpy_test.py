--- conflicted
+++ resolved
@@ -205,7 +205,6 @@
     return test_sdfg.compile()
 
 
-<<<<<<< HEAD
 def intel_fpga_graph(veclen, precision, vendor, testCase="0"):
 
     DATATYPE = precision
@@ -316,9 +315,6 @@
 
 
 def test_fpga(type, vendor):
-=======
-def _test_fpga(vendor):
->>>>>>> 1c3cfffe
 
     print("Run BLAS test: AXPY fpga", vendor + "...")
 
@@ -340,12 +336,8 @@
     args = cmdParser.parse_args()
 
     if args.target == "intel_fpga" or args.target == "xilinx":
-<<<<<<< HEAD
         test_fpga("fpga", args.target)
     elif args.target == "intel_fpga_dram":
         test_fpga("intel_fpga_dram", "intel_fpga")
-=======
-        _test_fpga(args.target)
->>>>>>> 1c3cfffe
     else:
         test_pure()