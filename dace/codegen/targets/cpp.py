# Copyright 2019-2020 ETH Zurich and the DaCe authors. All rights reserved.
"""
Helper functions for C++ code generation.
NOTE: The C++ code generator is currently located in cpu.py.
"""
import ast
import copy
import functools
import warnings

import sympy as sp
from six import StringIO
from typing import IO, Tuple, Union

import dace
from dace import data, subsets, symbolic, dtypes, memlet as mmlt
from dace.codegen import cppunparse
from dace.codegen.targets.common import (sym2cpp, find_incoming_edges,
                                         codeblock_to_cpp)
from dace.codegen.dispatcher import DefinedType
from dace.config import Config
from dace.frontend import operations
from dace.frontend.python.astutils import ExtNodeTransformer, rname, unparse
from dace.sdfg import nodes
from dace.properties import LambdaProperty
from dace.sdfg import SDFG, is_devicelevel_gpu


def copy_expr(
    dispatcher,
    sdfg,
    dataname,
    memlet,
    offset=None,
    relative_offset=True,
    packed_types=False,
):
    datadesc = sdfg.arrays[dataname]
    if relative_offset:
        s = memlet.subset
        o = offset
    else:
        if offset is None:
            s = None
        elif not isinstance(offset, subsets.Subset):
            s = subsets.Indices(offset)
        else:
            s = offset
        o = None
    if s is not None:
        offset_cppstr = cpp_offset_expr(datadesc, s, o)
    else:
        offset_cppstr = "0"
    dt = ""

    expr = dataname

    def_type, _ = dispatcher.defined_vars.get(dataname)

    add_offset = offset_cppstr != "0"

    if def_type in [DefinedType.Pointer, DefinedType.ArrayInterface]:
        return "{}{}{}".format(
            dt, expr, " + {}".format(offset_cppstr) if add_offset else "")

    elif def_type == DefinedType.StreamArray:
        return "{}[{}]".format(expr, offset_cppstr)

    elif def_type == DefinedType.FPGA_ShiftRegister:
        return expr

    elif def_type in [DefinedType.Scalar, DefinedType.Stream]:

        if add_offset:
            raise TypeError("Tried to offset address of scalar {}: {}".format(
                dataname, offset_cppstr))

        if def_type == DefinedType.Scalar:
            return "{}&{}".format(dt, expr)
        else:
            return dataname
    else:
        raise NotImplementedError("copy_expr not implemented "
                                  "for connector type: {}".format(def_type))


def memlet_copy_to_absolute_strides(dispatcher,
                                    sdfg,
                                    memlet,
                                    src_node,
                                    dst_node,
                                    packed_types=False):
    # TODO: Take both source and destination subset into account for computing
    # copy shape.
    copy_shape = memlet.subset.size_exact()
    src_nodedesc = src_node.desc(sdfg)
    dst_nodedesc = dst_node.desc(sdfg)

    if memlet.data == src_node.data:
        src_expr = copy_expr(dispatcher,
                             sdfg,
                             src_node.data,
                             memlet,
                             packed_types=packed_types)
        dst_expr = copy_expr(dispatcher,
                             sdfg,
                             dst_node.data,
                             memlet,
                             None,
                             False,
                             packed_types=packed_types)
        if memlet.other_subset is not None:
            dst_expr = copy_expr(
                dispatcher,
                sdfg,
                dst_node.data,
                memlet,
                memlet.other_subset,
                False,
                packed_types=packed_types,
            )
            dst_subset = memlet.other_subset
        else:
            dst_subset = subsets.Range.from_array(dst_nodedesc)
        src_subset = memlet.subset

    else:
        src_expr = copy_expr(dispatcher,
                             sdfg,
                             src_node.data,
                             memlet,
                             None,
                             False,
                             packed_types=packed_types)
        dst_expr = copy_expr(dispatcher,
                             sdfg,
                             dst_node.data,
                             memlet,
                             packed_types=packed_types)
        if memlet.other_subset is not None:
            src_expr = copy_expr(
                dispatcher,
                sdfg,
                src_node.data,
                memlet,
                memlet.other_subset,
                False,
                packed_types=packed_types,
            )
            src_subset = memlet.other_subset
        else:
            src_subset = subsets.Range.from_array(src_nodedesc)
        dst_subset = memlet.subset

    src_strides = src_subset.absolute_strides(src_nodedesc.strides)
    dst_strides = dst_subset.absolute_strides(dst_nodedesc.strides)

    # Try to turn into degenerate/strided ND copies
    result = ndcopy_to_strided_copy(
        copy_shape,
        src_nodedesc.shape,
        src_strides,
        dst_nodedesc.shape,
        dst_strides,
        memlet.subset,
        src_subset,
        dst_subset,
    )
    if result is not None:
        copy_shape, src_strides, dst_strides = result
    else:
        # If other_subset is defined, reduce its dimensionality by
        # removing the "empty" dimensions (size = 1) and filter the
        # corresponding strides out
        src_strides = ([
            stride
            for stride, s in zip(src_strides, src_subset.size()) if s != 1
        ] + src_strides[len(src_subset):])  # Include tiles
        if not src_strides:
            src_strides = [1]
        dst_strides = ([
            stride
            for stride, s in zip(dst_strides, dst_subset.size()) if s != 1
        ] + dst_strides[len(dst_subset):])  # Include tiles
        if not dst_strides:
            dst_strides = [1]
        copy_shape = [s for s in copy_shape if s != 1]
        if not copy_shape:
            copy_shape = [1]

    # Extend copy shape to the largest among the data dimensions,
    # and extend other array with the appropriate strides
    if len(dst_strides) != len(copy_shape) or len(src_strides) != len(
            copy_shape):
        if memlet.data == src_node.data:
            copy_shape, dst_strides = reshape_strides(src_subset, src_strides,
                                                      dst_strides, copy_shape)
        elif memlet.data == dst_node.data:
            copy_shape, src_strides = reshape_strides(dst_subset, dst_strides,
                                                      src_strides, copy_shape)

    return copy_shape, src_strides, dst_strides, src_expr, dst_expr


def emit_memlet_reference(dispatcher, sdfg: SDFG, memlet: mmlt.Memlet,
                          pointer_name: str,
                          conntype: dtypes.typeclass) -> Tuple[str, str, str]:
    """
    Returns a tuple of three strings with a definition of a reference to an
    existing memlet. Used in nested SDFG arguments.
    :return: A tuple of the form (type, name, value).
    """
    desc = sdfg.arrays[memlet.data]
    typedef = conntype.ctype
    datadef = memlet.data
    offset = cpp_offset_expr(desc, memlet.subset)
    offset_expr = '[' + offset + ']'
    is_scalar = not isinstance(conntype, dtypes.pointer)
    ref = ''

    # Get defined type (pointer, stream etc.) and change the type definition
    # accordingly.
    defined_type, defined_ctype = dispatcher.defined_vars.get(memlet.data, 1)
    if defined_type == DefinedType.Pointer:
        if not is_scalar and desc.dtype == conntype.base_type:
            # Cast potential consts
            typedef = defined_ctype
        if is_scalar:
            defined_type = DefinedType.Scalar
            ref = '&'
    elif defined_type == DefinedType.Scalar:
        typedef = defined_ctype if is_scalar else (defined_ctype + '*')
        ref = '&' if is_scalar else ''
        defined_type = DefinedType.Scalar if is_scalar else DefinedType.Pointer
        offset_expr = ''
    elif defined_type == DefinedType.Stream:
        typedef = defined_ctype
        ref = '&'
        offset_expr = ''
        if not is_scalar:
            conntype = conntype.base_type
            is_scalar = True
    elif defined_type == DefinedType.ArrayInterface:
        ref = ''
        typedef = defined_ctype
        is_scalar = True  # Avoid "&" in expression below
        offset_expr = ' + ' + offset_expr[1:-1]  # Trim brackets
        conntype = conntype.base_type  # Avoid vector-esque casts
    elif defined_type == DefinedType.StreamArray:
        # Stream array to stream (reference)
        if memlet.subset.num_elements() == 1:
            ref = '&'
            typedef = defined_ctype
            is_scalar = True  # Avoid "&" in expression below
            conntype = conntype.base_type  # Avoid vector-esque casts
            defined_type = DefinedType.Stream
        else:
            # Stream array to stream array (pointer)
            ref = ''
            typedef = defined_ctype
            defined_type = DefinedType.StreamArray
    elif defined_type == DefinedType.FPGA_ShiftRegister:
        ref = '&' if is_scalar else ''
        defined_type = DefinedType.Pointer
    else:
        raise TypeError('Unsupported memlet type "%s"' % defined_type.name)

    if desc.storage == dace.StorageType.FPGA_Global:
        # This is a device buffer.
        # Can not be accessed with offset different than zero. Check this if we can:
        if (isinstance(offset, int) and int(offset) != 0) or (isinstance(
                offset, str) and offset.isnumeric() and int(offset) != 0):
            raise TypeError(
                "Can not offset device buffers from host code ({}, offset {})".
                format(datadef, offset))

        # Device buffers are passed by reference
        expr = datadef
        ref = '&'
    else:
        # Cast as necessary
        expr = make_ptr_vector_cast(sdfg, datadef + offset_expr, memlet,
                                    conntype, is_scalar, defined_type)

    # Register defined variable
    dispatcher.defined_vars.add(pointer_name,
                                defined_type,
                                typedef,
                                allow_shadowing=True)

    return (typedef + ref, pointer_name, expr)


def reshape_strides(subset, strides, original_strides, copy_shape):
    """ Helper function that reshapes a shape to the given strides. """
    # TODO(later): Address original strides in the computation of the
    #              result strides.
    original_copy_shape = subset.size()
    dims = len(copy_shape)

    reduced_tile_sizes = [
        ts for ts, s in zip(subset.tile_sizes, original_copy_shape) if s != 1
    ]

    reshaped_copy = copy_shape + [ts for ts in subset.tile_sizes if ts != 1]
    reshaped_copy[:len(copy_shape)] = [
        s / ts for s, ts in zip(copy_shape, reduced_tile_sizes)
    ]

    new_strides = [0] * len(reshaped_copy)
    elements_remaining = functools.reduce(sp.mul.Mul, copy_shape, 1)
    tiledim = 0
    for i in range(len(copy_shape)):
        new_strides[i] = elements_remaining / reshaped_copy[i]
        elements_remaining = new_strides[i]
        if reduced_tile_sizes[i] != 1:
            new_strides[dims + tiledim] = (elements_remaining /
                                           reshaped_copy[dims + tiledim])
            elements_remaining = new_strides[dims + tiledim]
            tiledim += 1

    return reshaped_copy, new_strides


def ndcopy_to_strided_copy(
    copy_shape,
    src_shape,
    src_strides,
    dst_shape,
    dst_strides,
    subset,
    src_subset,
    dst_subset,
):
    """ Detects situations where an N-dimensional copy can be degenerated into
        a (faster) 1D copy or 2D strided copy. Returns new copy
        dimensions and offsets to emulate the requested copy.

        :return: a 3-tuple: copy_shape, src_strides, dst_strides
    """

    # Cannot degenerate tiled copies
    if any(ts != 1 for ts in subset.tile_sizes):
        return None

    # If the copy is contiguous, the difference between the first and last
    # pointers should be the shape of the copy
    first_src_index = src_subset.at([0] * src_subset.dims(), src_strides)
    first_dst_index = dst_subset.at([0] * dst_subset.dims(), dst_strides)
    last_src_index = src_subset.at([d - 1 for d in src_subset.size()],
                                   src_strides)
    last_dst_index = dst_subset.at([d - 1 for d in dst_subset.size()],
                                   dst_strides)
    copy_length = functools.reduce(lambda x, y: x * y, copy_shape)
    src_copylen = last_src_index - first_src_index + 1
    dst_copylen = last_dst_index - first_dst_index + 1

    # Make expressions symbolic and simplify
    copy_length = symbolic.pystr_to_symbolic(copy_length).simplify()
    src_copylen = symbolic.pystr_to_symbolic(src_copylen).simplify()
    dst_copylen = symbolic.pystr_to_symbolic(dst_copylen).simplify()

    # Detect 1D copies. The first condition is the general one, whereas the
    # second one applies when the arrays are completely equivalent in strides
    # and shapes to the copy. The second condition is there because sometimes
    # the symbolic math engine fails to produce the same expressions for both
    # arrays.
    if ((src_copylen == copy_length and dst_copylen == copy_length)
            or (tuple(src_shape) == tuple(copy_shape)
                and tuple(dst_shape) == tuple(copy_shape)
                and tuple(src_strides) == tuple(dst_strides))):
        # Emit 1D copy of the whole array
        copy_shape = [functools.reduce(lambda x, y: x * y, copy_shape)]
        return copy_shape, [1], [1]
    # 1D strided copy
    elif sum([0 if c == 1 else 1 for c in copy_shape]) == 1:
        # Find the copied dimension:
        # In copy shape
        copydim = next(i for i, c in enumerate(copy_shape) if c != 1)

        # In source strides
        if len(copy_shape) == len(src_shape):
            srcdim = copydim
        else:
            srcdim = next(i for i, c in enumerate(src_shape) if c != 1)

        # In destination strides
        if len(copy_shape) == len(dst_shape):
            dstdim = copydim
        else:
            dstdim = next(i for i, c in enumerate(dst_shape) if c != 1)

        # Return new copy
        return [copy_shape[copydim]], [src_strides[srcdim]
                                       ], [dst_strides[dstdim]]
    else:
        return None


def cpp_offset_expr(d: data.Data,
                    subset_in: subsets.Subset,
                    offset=None,
                    packed_veclen=1,
                    indices=None):
    """ Creates a C++ expression that can be added to a pointer in order
        to offset it to the beginning of the given subset and offset.
        :param d: The data structure to use for sizes/strides.
        :param subset_in: The subset to offset by.
        :param offset: An additional list of offsets or a Subset object
        :param packed_veclen: If packed types are targeted, specifies the
                              vector length that the final offset should be
                              divided by.
        :param indices: A tuple of indices to use for expression.
        :return: A string in C++ syntax with the correct offset
    """
    subset = copy.deepcopy(subset_in)

    # Offset according to parameters
    if offset is not None:
        if isinstance(offset, subsets.Subset):
            subset.offset(offset, False)
        else:
            subset.offset(subsets.Indices(offset), False)

    # Then, offset according to array
    subset.offset(subsets.Indices(d.offset), False)

    # Obtain start range from offsetted subset
    indices = indices or ([0] * len(d.strides))

    index = subset.at(indices, d.strides)
    if packed_veclen > 1:
        index /= packed_veclen

    return sym2cpp(index)


def cpp_array_expr(sdfg,
                   memlet,
                   with_brackets=True,
                   offset=None,
                   relative_offset=True,
                   packed_veclen=1,
                   use_other_subset=False,
                   indices=None):
    """ Converts an Indices/Range object to a C++ array access string. """
    subset = memlet.subset if not use_other_subset else memlet.other_subset
    s = subset if relative_offset else subsets.Indices(offset)
    o = offset if relative_offset else None
    offset_cppstr = cpp_offset_expr(sdfg.arrays[memlet.data],
                                    s,
                                    o,
                                    packed_veclen,
                                    indices=indices)

    if with_brackets:
        return "%s[%s]" % (memlet.data, offset_cppstr)
    else:
        return offset_cppstr


def make_ptr_vector_cast(sdfg, expr, memlet, conntype, is_scalar, defined_type):
    """
    If there is a type mismatch, cast pointer type. Used mostly in vector types.
    """
    if conntype != sdfg.arrays[memlet.data].dtype:
        if is_scalar:
            expr = '*(%s *)(&%s)' % (conntype.ctype, expr)
        elif conntype.base_type != sdfg.arrays[memlet.data].dtype:
            expr = '(%s)(&%s)' % (conntype.ctype, expr)
        elif defined_type == DefinedType.Pointer:
            expr = '&' + expr
    elif not is_scalar:
        expr = '&' + expr
    return expr


def cpp_ptr_expr(sdfg,
                 memlet,
                 offset=None,
                 relative_offset=True,
                 use_other_subset=False,
                 indices=None):
    """ Converts a memlet to a C++ pointer expression. """
    subset = memlet.subset if not use_other_subset else memlet.other_subset
    s = subset if relative_offset else subsets.Indices(offset)
    o = offset if relative_offset else None
    if isinstance(indices, str):
        offset_cppstr = indices
    else:
        offset_cppstr = cpp_offset_expr(sdfg.arrays[memlet.data],
                                        s,
                                        o,
                                        indices=indices)
    dname = memlet.data
    if isinstance(sdfg.arrays[dname], data.Scalar):
        dname = '&' + dname

    if offset_cppstr == '0':
        return dname
    else:
        return '%s + %s' % (dname, offset_cppstr)


def _check_range_conflicts(subset, a, itersym, b, step):
    found = False
    if isinstance(step, symbolic.SymExpr):
        step = step.approx
    for rb, re, _ in subset.ndrange():
        m = rb.match(a * itersym + b)
        if m is None:
            continue
        if (m[a] >= 1) != True:
            continue
        if re != rb:
            if isinstance(rb, symbolic.SymExpr):
                rb = rb.approx
            if isinstance(re, symbolic.SymExpr):
                re = re.approx

            # If False or indeterminate, the range may
            # overlap across iterations
            if ((re - rb) > m[a] * step) != False:
                continue

            m = re.match(a * itersym + b)
            if m is None:
                continue
            if (m[a] >= 1) != True:
                continue
        found = True
        break
    return found


def _check_map_conflicts(map, edge):
    for itervar, (_, _, mapskip) in zip(map.params, map.range):
        itersym = symbolic.pystr_to_symbolic(itervar)
        a = sp.Wild('a', exclude=[itersym])
        b = sp.Wild('b', exclude=[itersym])
        if not _check_range_conflicts(edge.data.subset, a, itersym, b, mapskip):
            return False
    # If matches all map params, good to go
    return True


def is_write_conflicted(dfg, edge, datanode=None, sdfg_schedule=None):
    """ Detects whether a write-conflict-resolving edge can be emitted without
        using atomics or critical sections. """

    if edge.data.wcr_nonatomic or edge.data.wcr is None:
        return False

    # If it's an entire SDFG, it's probably write-conflicted
    if isinstance(dfg, SDFG):
        if datanode is None:
            return True
        in_edges = find_incoming_edges(datanode, dfg)
        if len(in_edges) != 1:
            return True
        if (isinstance(in_edges[0].src, nodes.ExitNode) and
                in_edges[0].src.map.schedule == dtypes.ScheduleType.Sequential):
            return False
        return True

    # Traverse memlet path to determine conflicts.
    # If no conflicts will occur, write without atomics
    # (e.g., if the array has been defined in a non-parallel schedule context)
<<<<<<< HEAD
    # TODO: This is not perfect (need to take indices into consideration)
    
    # TODO: REFACTOR
    def check_map(map, edge):
        from dace.transformation.interstate.loop_to_map import _check_range
        import sympy as sp
        for itervar, (_,_,mapskip) in zip(map.params, map.range):
            itersym = symbolic.pystr_to_symbolic(itervar)
            a = sp.Wild('a', exclude=[itersym])
            b = sp.Wild('b', exclude=[itersym])
            if not _check_range(edge.data.subset, a, itersym, b, mapskip):
                return False
        # If matches all map params, good to go
        return True
    
=======
>>>>>>> 4b992efc
    while edge is not None:
        path = dfg.memlet_path(edge)
        for e in path:
            if (isinstance(e.dst, nodes.ExitNode)
                    and e.dst.map.schedule != dtypes.ScheduleType.Sequential):
<<<<<<< HEAD
                if check_map(e.dst.map, e):
                    # This map is parallel w.r.t. WCR
                    print('PAR: Continuing from map')
                    continue
                print('SEQ: Map is conflicted')
=======
                if _check_map_conflicts(e.dst.map, e):
                    # This map is parallel w.r.t. WCR
                    # print('PAR: Continuing from map')
                    continue
                # print('SEQ: Map is conflicted')
>>>>>>> 4b992efc
                return True
            # Should never happen (no such thing as write-conflicting reads)
            if (isinstance(e.src, nodes.EntryNode)
                    and e.src.map.schedule != dtypes.ScheduleType.Sequential):
<<<<<<< HEAD
                warnings.warn('Unexpected WCR path to have write-conflicting reads')
=======
                warnings.warn(
                    'Unexpected WCR path to have write-conflicting reads')
>>>>>>> 4b992efc
                return True

        sdfg = dfg.parent
        dst = path[-1].dst
        # Unexpected case
        if not isinstance(dst, nodes.AccessNode):
            warnings.warn('Unexpected WCR path to not end in access node')
            return True

        # If this is a nested SDFG and the access leads outside
        if not sdfg.arrays[dst.data].transient:
            if sdfg.parent_nsdfg_node is not None:
                dfg = sdfg.parent
                nsdfg = sdfg.parent_nsdfg_node
                edge = next(iter(dfg.out_edges_by_connector(nsdfg, dst.data)))
            else:
                break
        else:
            # Memlet path ends here, transient. We can thus safely write here
            edge = None
<<<<<<< HEAD
            print('PAR: Reached transient')
=======
            # print('PAR: Reached transient')
>>>>>>> 4b992efc
            return False

    return False


class LambdaToFunction(ast.NodeTransformer):
    def visit_Lambda(self, node: ast.Lambda):
        newbody = [ast.Return(value=node.body)]
        newnode = ast.FunctionDef(name="_anonymous",
                                  args=node.args,
                                  body=newbody,
                                  decorator_list=[])
        newnode = ast.copy_location(newnode, node)
        return ast.fix_missing_locations(newnode)


def unparse_cr_split(sdfg, wcr_ast):
    """ Parses various types of WCR functions, returning a 2-tuple of body (in
        C++), and a list of arguments. """
    if isinstance(wcr_ast, ast.Lambda):
        # Convert the lambda expression into a function that we can parse
        funcdef = LambdaToFunction().visit(wcr_ast)
        return unparse_cr_split(sdfg, funcdef)
    elif isinstance(wcr_ast, ast.FunctionDef):
        # Process data structure initializers
        sinit = StructInitializer(sdfg)
        body = [sinit.visit(stmt) for stmt in wcr_ast.body]

        # Construct a C++ lambda function out of a function
        args = [n.arg for n in wcr_ast.args.args]
        return cppunparse.cppunparse(body, expr_semicolon=False), args
    elif isinstance(wcr_ast, ast.Module):
        return unparse_cr_split(sdfg, wcr_ast.body[0].value)
    elif isinstance(wcr_ast, str):
        return unparse_cr_split(sdfg, LambdaProperty.from_string(wcr_ast))
    else:
        raise NotImplementedError("INVALID TYPE OF WCR: " +
                                  type(wcr_ast).__name__)


def unparse_cr(sdfg, wcr_ast, dtype):
    """ Outputs a C++ version of a conflict resolution lambda. """
    body_cpp, args = unparse_cr_split(sdfg, wcr_ast)

    ctype = 'auto' if dtype is None else dtype.ctype

    # Construct a C++ lambda function out of a function
    return '[] (%s) { %s }' % (', '.join('const %s& %s' % (ctype, a)
                                         for a in args), body_cpp)


def unparse_tasklet(sdfg, state_id, dfg, node, function_stream, callsite_stream,
                    locals, ldepth, toplevel_schedule, codegen):

    if node.label is None or node.label == "":
        return ""

    state_dfg = sdfg.nodes()[state_id]

    # Not [], "" or None
    if not node.code:
        return ""

    # If raw C++ code, return the code directly
    if node.language != dtypes.Language.Python:
        # If this code runs on the host and is associated with a GPU stream,
        # set the stream to a local variable.
        max_streams = int(
            Config.get("compiler", "cuda", "max_concurrent_streams"))
        if (max_streams >= 0 and not is_devicelevel_gpu(sdfg, state_dfg, node)
                and hasattr(node, "_cuda_stream")):
            callsite_stream.write(
                'int __dace_current_stream_id = %d;\n%sStream_t __dace_current_stream = dace::cuda::__streams[__dace_current_stream_id];'
                %
                (node._cuda_stream, Config.get('compiler', 'cuda', 'backend')),
                sdfg,
                state_id,
                node,
            )

        if node.language != dtypes.Language.CPP:
            raise ValueError(
                "Only Python or C++ code supported in CPU codegen, got: {}".
                format(node.language))
        callsite_stream.write(
            type(node).__properties__["code"].to_string(node.code), sdfg,
            state_id, node)

        if hasattr(node, "_cuda_stream") and not is_devicelevel_gpu(
                sdfg, state_dfg, node):
            synchronize_streams(sdfg, state_dfg, state_id, node, node,
                                callsite_stream)
        return

    body = node.code.code

    # Map local names to memlets (for WCR detection)
    memlets = {}
    for edge in state_dfg.all_edges(node):
        u, uconn, v, vconn, memlet = edge
        if u == node:
            memlet_nc = not is_write_conflicted(
                dfg, edge, sdfg_schedule=toplevel_schedule)
            memlet_wcr = memlet.wcr
            if uconn in u.out_connectors:
                conntype = u.out_connectors[uconn]
            else:
                conntype = None

            memlets[uconn] = (memlet, memlet_nc, memlet_wcr, conntype)
        elif v == node:
            if vconn in v.in_connectors:
                conntype = v.in_connectors[vconn]
            else:
                conntype = None

            memlets[vconn] = (memlet, False, None, conntype)

    callsite_stream.write("// Tasklet code (%s)\n" % node.label, sdfg, state_id,
                          node)
    for stmt in body:
        stmt = copy.deepcopy(stmt)
        rk = StructInitializer(sdfg).visit(stmt)
        if isinstance(stmt, ast.Expr):
            rk = DaCeKeywordRemover(sdfg, memlets, sdfg.constants,
                                    codegen).visit_TopLevelExpr(stmt)
        else:
            rk = DaCeKeywordRemover(sdfg, memlets, sdfg.constants,
                                    codegen).visit(stmt)

        if rk is not None:
            # Unparse to C++ and add 'auto' declarations if locals not declared
            result = StringIO()
            cppunparse.CPPUnparser(rk, ldepth + 1, locals, result)
            callsite_stream.write(result.getvalue(), sdfg, state_id, node)


def shape_to_strides(shape):
    """ Constructs strides from shape (for objects with no special strides). """
    strides = []
    curstride = 1
    for s in reversed(shape):
        strides.append(curstride)
        curstride *= s
    return list(reversed(strides))


class InterstateEdgeUnparser(cppunparse.CPPUnparser):
    """
    An extension of the Python->C++ unparser that allows including
    multidimensional array expressions from an existing SDFGs. Used in
    inter-state edge code generation.
    """
    def __init__(self,
                 sdfg: SDFG,
                 tree: ast.AST,
                 file: IO[str],
                 defined_symbols=None):
        self.sdfg = sdfg
        super().__init__(tree,
                         0,
                         cppunparse.CPPLocals(),
                         file,
                         expr_semicolon=False,
                         defined_symbols=defined_symbols)

    def _Subscript(self, t: ast.Subscript):
        from dace.frontend.python.astutils import subscript_to_slice
        target, rng = subscript_to_slice(t, self.sdfg.arrays)
        rng = subsets.Range(rng)
        if rng.num_elements() != 1:
            raise SyntaxError('Range subscripts disallowed in interstate edges')

        memlet = mmlt.Memlet(data=target, subset=rng)
        self.write(cpp_array_expr(self.sdfg, memlet))


def unparse_interstate_edge(code_ast: Union[ast.AST, str],
                            sdfg: SDFG,
                            symbols=None) -> str:
    # Convert from code to AST as necessary
    if isinstance(code_ast, str):
        code_ast = ast.parse(code_ast).body[0]

    strio = StringIO()
    InterstateEdgeUnparser(sdfg, code_ast, strio, symbols)
    return strio.getvalue().strip()


class DaCeKeywordRemover(ExtNodeTransformer):
    """ Removes memlets and other DaCe keywords from a Python AST, and
        converts array accesses to C++ methods that can be generated.

        Used for unparsing Python tasklets into C++ that uses the DaCe
        runtime.

        @note: Assumes that the DaCe syntax is correct (as verified by the
               Python frontend).
    """
    def __init__(self, sdfg, memlets, constants, codegen):
        self.sdfg = sdfg
        self.memlets = memlets
        self.constants = constants
        self.codegen = codegen

    def visit_TopLevelExpr(self, node):
        # This is a DaCe shift, omit it
        if isinstance(node.value, ast.BinOp):
            if isinstance(node.value.op, ast.LShift) or isinstance(
                    node.value.op, ast.RShift):
                return None
        return self.generic_visit(node)

    def visit_AugAssign(self, node):
        if not isinstance(node.target, ast.Subscript):
            return self.generic_visit(node)

        target = rname(node.target)
        if target not in self.memlets:
            return self.generic_visit(node)

        raise SyntaxError("Augmented assignments (e.g. +=) not allowed on " +
                          "array memlets")

    def _replace_assignment(self, newnode: ast.AST,
                            node: ast.Assign) -> ast.AST:
        locfix = ast.copy_location(newnode, node.value)
        if len(node.targets) == 1:
            return locfix
        # More than one target, i.e., x = y = z
        return ast.copy_location(
            ast.Assign(targets=node.targets[:-1], value=locfix), node)

    def _subscript_expr(self, slicenode: ast.AST,
                        target: str) -> symbolic.SymbolicType:
        visited_slice = self.visit(slicenode)
        if not isinstance(visited_slice, ast.Index):
            raise NotImplementedError("Range subscripting not implemented")

        # Collect strides for index expressions
        if target in self.constants:
            strides = shape_to_strides(self.constants[target].shape)
        else:
            memlet = self.memlets[target][0]
            dtype = self.memlets[target][3]
            dname = memlet.data
            strides = self.sdfg.arrays[dname].strides
            # Get memlet absolute strides, including tile sizes
            strides = memlet.subset.absolute_strides(strides)
            # Filter ("squeeze") strides w.r.t. scalar dimensions
            dimlen = dtype.veclen if isinstance(dtype, dtypes.vector) else 1
            subset_size = memlet.subset.size()
            indexdims = [i for i, s in enumerate(subset_size) if s == 1]
            strides = [
                s for i, s in enumerate(strides) if i not in indexdims
                and not (s == 1 and subset_size[i] == dimlen)
            ]

        if isinstance(visited_slice.value, ast.Tuple):
            if len(strides) != len(visited_slice.value.elts):
                raise SyntaxError(
                    'Invalid number of dimensions in expression (expected %d, '
                    'got %d)' % (len(strides), len(visited_slice.value.elts)))

            return sum(
                symbolic.pystr_to_symbolic(unparse(elt)) * s
                for elt, s in zip(visited_slice.value.elts, strides))

        if len(strides) != 1:
            raise SyntaxError('Missing dimensions in expression (expected %d, '
                              'got one)' % len(strides))

        return symbolic.pystr_to_symbolic(unparse(visited_slice)) * strides[0]

    def visit_Assign(self, node):
        target = rname(node.targets[-1])
        if target not in self.memlets:
            return self.generic_visit(node)

        memlet, nc, wcr, dtype = self.memlets[target]
        value = self.visit(node.value)

        if not isinstance(node.targets[-1], ast.Subscript):
            # Dynamic accesses or streams -> every access counts
            try:
                desc = (self.sdfg.arrays[memlet.data]
                        if memlet and memlet.data else None)
                if memlet and memlet.data and (memlet.dynamic or isinstance(
                        desc, data.Stream)):
                    if wcr is not None:
                        newnode = ast.Name(
                            id=self.codegen.write_and_resolve_expr(
                                self.sdfg,
                                memlet,
                                nc,
                                target,
                                cppunparse.cppunparse(value,
                                                      expr_semicolon=False),
                                dtype=dtype))
                        node.value = ast.copy_location(newnode, node.value)
                        return node
                    elif isinstance(desc, data.Stream):
                        if desc.is_stream_array():
                            index = cpp_offset_expr(desc, memlet.subset)
                            target = f"{memlet.data}[{index}]"
                        else:
                            target = memlet.data
                        newnode = ast.Name(id="%s.push(%s);" % (
                            target,
                            cppunparse.cppunparse(value, expr_semicolon=False),
                        ))
                    else:
                        var_type, ctypedef = self.codegen._dispatcher.defined_vars.get(
                            memlet.data)
                        if var_type == DefinedType.Scalar:
                            newnode = ast.Name(id="%s = %s;" % (
                                memlet.data,
                                cppunparse.cppunparse(value,
                                                      expr_semicolon=False),
                            ))
                        else:
                            newnode = ast.Name(id="%s = %s;" % (
                                cpp_array_expr(self.sdfg, memlet),
                                cppunparse.cppunparse(value,
                                                      expr_semicolon=False),
                            ))

                    return self._replace_assignment(newnode, node)
            except TypeError:  # cannot determine truth value of Relational
                pass

            return self.generic_visit(node)

        subscript = self._subscript_expr(node.targets[-1].slice, target)

        if wcr is not None:
            newnode = ast.Name(id=self.codegen.write_and_resolve_expr(
                self.sdfg,
                memlet,
                nc,
                target,
                cppunparse.cppunparse(value, expr_semicolon=False),
                indices=sym2cpp(subscript),
                dtype=dtype) + ';')
        else:
            newnode = ast.Name(
                id="%s[%s] = %s;" %
                (target, sym2cpp(subscript),
                 cppunparse.cppunparse(value, expr_semicolon=False)))

        return self._replace_assignment(newnode, node)

    def visit_Subscript(self, node):
        target = rname(node)
        if target not in self.memlets and target not in self.constants:
            return self.generic_visit(node)

        subscript = self._subscript_expr(node.slice, target)

        # New subscript is created as a name AST object (rather than a
        # subscript), as otherwise the visitor will recursively descend into
        # the new expression and modify it erroneously.
        newnode = ast.Name(id="%s[%s]" % (target, sym2cpp(subscript)))

        return ast.copy_location(newnode, node)

    def visit_Expr(self, node):
        # Check for DaCe function calls
        if isinstance(node.value, ast.Call):
            # Some calls should not be parsed
            if rname(node.value.func) == "define_local":
                return None
            elif rname(node.value.func) == "define_local_scalar":
                return None
            elif rname(node.value.func) == "define_stream":
                return None
            elif rname(node.value.func) == "define_streamarray":
                return None

        return self.generic_visit(node)

    def visit_FunctionDef(self, node):
        # Do not parse internal functions
        return None

    # Replace default modules (e.g., math) with dace::math::
    def visit_Attribute(self, node):
        attrname = rname(node)
        module_name = attrname[:attrname.rfind(".")]
        func_name = attrname[attrname.rfind(".") + 1:]
        if module_name in dtypes._ALLOWED_MODULES:
            cppmodname = dtypes._ALLOWED_MODULES[module_name]
            return ast.copy_location(
                ast.Name(id=(cppmodname + func_name), ctx=ast.Load), node)
        return self.generic_visit(node)


class StructInitializer(ExtNodeTransformer):
    """ Replace struct creation calls with compound literal struct
        initializers in tasklets. """
    def __init__(self, sdfg: SDFG):
        self._structs = {}
        if sdfg is None:
            return

        # Find all struct types in SDFG
        for array in sdfg.arrays.values():
            if array is None or not hasattr(array, "dtype"):
                continue
            if isinstance(array.dtype, dace.dtypes.struct):
                self._structs[array.dtype.name] = array.dtype

    def visit_Call(self, node):
        if isinstance(node.func,
                      ast.Name) and (node.func.id.startswith('__DACESTRUCT_')
                                     or node.func.id in self._structs):
            fields = ', '.join([
                '.%s = %s' % (rname(arg.arg), cppunparse.pyexpr2cpp(arg.value))
                for arg in sorted(node.keywords, key=lambda x: x.arg)
            ])

            tname = node.func.id
            if node.func.id.startswith('__DACESTRUCT_'):
                tname = node.func.id[len('__DACESTRUCT_'):]

            return ast.copy_location(
                ast.Name(id="%s { %s }" % (tname, fields), ctx=ast.Load), node)

        return self.generic_visit(node)


# TODO: This should be in the CUDA code generator. Add appropriate conditions to node dispatch predicate
def presynchronize_streams(sdfg, dfg, state_id, node, callsite_stream):
    state_dfg = sdfg.nodes()[state_id]
    if hasattr(node, "_cuda_stream") or is_devicelevel_gpu(
            sdfg, state_dfg, node):
        return
    backend = Config.get('compiler', 'cuda', 'backend')
    for e in state_dfg.in_edges(node):
        if hasattr(e.src, "_cuda_stream"):
            cudastream = "dace::cuda::__streams[%d]" % e.src._cuda_stream
            callsite_stream.write(
                "%sStreamSynchronize(%s);" % (backend, cudastream),
                sdfg,
                state_id,
                [e.src, e.dst],
            )


# TODO: This should be in the CUDA code generator. Add appropriate conditions to node dispatch predicate
def synchronize_streams(sdfg, dfg, state_id, node, scope_exit, callsite_stream):
    # Post-kernel stream synchronization (with host or other streams)
    max_streams = int(Config.get("compiler", "cuda", "max_concurrent_streams"))
    backend = Config.get('compiler', 'cuda', 'backend')
    if max_streams >= 0:
        cudastream = "dace::cuda::__streams[%d]" % node._cuda_stream
        for edge in dfg.out_edges(scope_exit):
            # Synchronize end of kernel with output data (multiple kernels
            # lead to same data node)
            if (isinstance(edge.dst, nodes.AccessNode)
                    and edge.dst._cuda_stream != node._cuda_stream):
                callsite_stream.write(
                    """{backend}EventRecord(dace::cuda::__events[{ev}], {src_stream});
{backend}StreamWaitEvent(dace::cuda::__streams[{dst_stream}], dace::cuda::__events[{ev}], 0);"""
                    .format(
                        ev=edge._cuda_event
                        if hasattr(edge, "_cuda_event") else 0,
                        src_stream=cudastream,
                        dst_stream=edge.dst._cuda_stream,
                        backend=backend,
                    ),
                    sdfg,
                    state_id,
                    [edge.src, edge.dst],
                )
                continue

            # We need the streams leading out of the output data
            for e in dfg.out_edges(edge.dst):
                if isinstance(e.dst, nodes.AccessNode):
                    continue
                # If no stream at destination: synchronize stream with host.
                if not hasattr(e.dst, "_cuda_stream"):
                    pass
                    # Done at destination

                # If different stream at destination: record event and wait
                # for it in target stream.
                elif e.dst._cuda_stream != node._cuda_stream:
                    callsite_stream.write(
                        """{backend}EventRecord(dace::cuda::__events[{ev}], {src_stream});
    {backend}StreamWaitEvent(dace::cuda::__streams[{dst_stream}], dace::cuda::__events[{ev}], 0);"""
                        .format(
                            ev=e._cuda_event
                            if hasattr(e, "_cuda_event") else 0,
                            src_stream=cudastream,
                            dst_stream=e.dst._cuda_stream,
                            backend=backend,
                        ),
                        sdfg,
                        state_id,
                        [e.src, e.dst],
                    )
                # Otherwise, no synchronization necessary<|MERGE_RESOLUTION|>--- conflicted
+++ resolved
@@ -566,52 +566,22 @@
     # Traverse memlet path to determine conflicts.
     # If no conflicts will occur, write without atomics
     # (e.g., if the array has been defined in a non-parallel schedule context)
-<<<<<<< HEAD
-    # TODO: This is not perfect (need to take indices into consideration)
-    
-    # TODO: REFACTOR
-    def check_map(map, edge):
-        from dace.transformation.interstate.loop_to_map import _check_range
-        import sympy as sp
-        for itervar, (_,_,mapskip) in zip(map.params, map.range):
-            itersym = symbolic.pystr_to_symbolic(itervar)
-            a = sp.Wild('a', exclude=[itersym])
-            b = sp.Wild('b', exclude=[itersym])
-            if not _check_range(edge.data.subset, a, itersym, b, mapskip):
-                return False
-        # If matches all map params, good to go
-        return True
-    
-=======
->>>>>>> 4b992efc
     while edge is not None:
         path = dfg.memlet_path(edge)
         for e in path:
             if (isinstance(e.dst, nodes.ExitNode)
                     and e.dst.map.schedule != dtypes.ScheduleType.Sequential):
-<<<<<<< HEAD
-                if check_map(e.dst.map, e):
-                    # This map is parallel w.r.t. WCR
-                    print('PAR: Continuing from map')
-                    continue
-                print('SEQ: Map is conflicted')
-=======
                 if _check_map_conflicts(e.dst.map, e):
                     # This map is parallel w.r.t. WCR
                     # print('PAR: Continuing from map')
                     continue
                 # print('SEQ: Map is conflicted')
->>>>>>> 4b992efc
                 return True
             # Should never happen (no such thing as write-conflicting reads)
             if (isinstance(e.src, nodes.EntryNode)
                     and e.src.map.schedule != dtypes.ScheduleType.Sequential):
-<<<<<<< HEAD
-                warnings.warn('Unexpected WCR path to have write-conflicting reads')
-=======
                 warnings.warn(
                     'Unexpected WCR path to have write-conflicting reads')
->>>>>>> 4b992efc
                 return True
 
         sdfg = dfg.parent
@@ -632,11 +602,7 @@
         else:
             # Memlet path ends here, transient. We can thus safely write here
             edge = None
-<<<<<<< HEAD
-            print('PAR: Reached transient')
-=======
             # print('PAR: Reached transient')
->>>>>>> 4b992efc
             return False
 
     return False
