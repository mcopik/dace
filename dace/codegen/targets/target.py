--- conflicted
+++ resolved
@@ -23,18 +23,18 @@
 
     @property
     def has_initializer(self):
-        """ Returns True if the target generates a `__dace_init_<TARGET>`
+        """ Returns True if the target generates a `__dace_init_<TARGET>` 
             function that should be called on initialization. """
         raise NotImplementedError('Abstract class')
 
     @property
     def has_finalizer(self):
-        """ Returns True if the target generates a `__dace_exit_<TARGET>`
+        """ Returns True if the target generates a `__dace_exit_<TARGET>` 
             function that should be called on finalization. """
         raise NotImplementedError('Abstract class')
 
     def generate_state(self, sdfg, state, function_stream, callsite_stream):
-        """ Generates code for an SDFG state, outputting it to the given
+        """ Generates code for an SDFG state, outputting it to the given 
             code streams.
             @param sdfg: The SDFG to generate code from.
             @param state: The SDFGState to generate code from.
@@ -50,7 +50,7 @@
     def generate_scope(self, sdfg, dfg_scope, state_id, function_stream,
                        callsite_stream):
         """ Generates code for an SDFG state scope (from a scope-entry node
-            to its corresponding scope-exit node), outputting it to the given
+            to its corresponding scope-exit node), outputting it to the given 
             code streams.
             @param sdfg: The SDFG to generate code from.
             @param dfg_scope: The `ScopeSubgraphView` to generate code from.
@@ -66,7 +66,7 @@
 
     def generate_node(self, sdfg, dfg, state_id, node, function_stream,
                       callsite_stream):
-        """ Generates code for a single node, outputting it to the given
+        """ Generates code for a single node, outputting it to the given 
             code streams.
             @param sdfg: The SDFG to generate code from.
             @param dfg: The SDFG state to generate code from.
@@ -83,7 +83,7 @@
 
     def allocate_array(self, sdfg, dfg, state_id, node, function_stream,
                        callsite_stream):
-        """ Generates code for allocating an array, outputting to the given
+        """ Generates code for allocating an array, outputting to the given 
             code streams.
             @param sdfg: The SDFG to generate code from.
             @param dfg: The SDFG state to generate code from.
@@ -100,7 +100,7 @@
 
     def initialize_array(self, sdfg, dfg, state_id, node, function_stream,
                          callsite_stream):
-        """ Generates code for initializing an array, outputting to the given
+        """ Generates code for initializing an array, outputting to the given 
             code streams.
             @param sdfg: The SDFG to generate code from.
             @param dfg: The SDFG state to generate code from.
@@ -117,7 +117,7 @@
 
     def deallocate_array(self, sdfg, dfg, state_id, node, function_stream,
                          callsite_stream):
-        """ Generates code for deallocating an array, outputting to the given
+        """ Generates code for deallocating an array, outputting to the given 
             code streams.
             @param sdfg: The SDFG to generate code from.
             @param dfg: The SDFG state to generate code from.
@@ -134,8 +134,8 @@
 
     def copy_memory(self, sdfg, dfg, state_id, src_node, dst_node, edge,
                     function_stream, callsite_stream):
-        """ Generates code for copying memory, either from a data access
-            node (array/stream) to another, a code node (tasklet/nested
+        """ Generates code for copying memory, either from a data access 
+            node (array/stream) to another, a code node (tasklet/nested 
             SDFG) to another, or a combination of the two.
             @param sdfg: The SDFG to generate code from.
             @param dfg: The SDFG state to generate code from.
@@ -200,15 +200,11 @@
                 return scope[name]
         raise KeyError("Variable {} has not been defined".format(name))
 
-<<<<<<< HEAD
-    def add(self, name, connector_type, ancestor: int = 0):
-=======
     def add(self,
             name,
             connector_type,
             ancestor: int = 0,
             allow_shadowing: bool = False):
->>>>>>> 76206764
         if not isinstance(name, str):
             raise TypeError(
                 'Variable name type cannot be %s' % type(name).__name__)
@@ -275,7 +271,7 @@
         """ Registers a code generator that processes a single state, calling
             `generate_state`.
             @param dispatcher: The code generator to use.
-            @param predicate: A lambda function that accepts the SDFG and
+            @param predicate: A lambda function that accepts the SDFG and 
                               state, and triggers the code generator when True
                               is returned. If None, registers `dispatcher`
                               as the default state dispatcher.
@@ -303,7 +299,7 @@
             `generate_node`.
             @param dispatcher: The code generator to use.
             @param predicate: A lambda function that accepts the SDFG, state,
-                              and node, and triggers the code generator when
+                              and node, and triggers the code generator when 
                               True is returned. If None, registers `dispatcher`
                               as the default node dispatcher.
             @see: TargetCodeGenerator
@@ -328,7 +324,7 @@
         """ Registers a function that processes a scope, used when calling
             `dispatch_subgraph` and `dispatch_scope`.
             @param schedule_type: The scope schedule that triggers `func`.
-            @param func: A TargetCodeGenerator object that contains an
+            @param func: A TargetCodeGenerator object that contains an 
                          implementation of `generate_scope`.
             @see: TargetCodeGenerator
         """
@@ -345,11 +341,11 @@
         self._map_dispatchers[schedule_type] = func
 
     def register_array_dispatcher(self, storage_type, func):
-        """ Registers a function that processes data allocation,
+        """ Registers a function that processes data allocation,   
             initialization, and deinitialization. Used when calling
             `dispatch_allocate/deallocate/initialize`.
             @param storage_type: The data storage type that triggers `func`.
-            @param func: A TargetCodeGenerator object that contains an
+            @param func: A TargetCodeGenerator object that contains an 
                          implementation of data memory management functions.
             @see: TargetCodeGenerator
         """
@@ -368,23 +364,23 @@
                                  dst_schedule,
                                  func,
                                  predicate=None):
-        """ Registers code generation of data-to-data (or data from/to
-            tasklet, if src/dst storage is StorageType.Register) copy
-            functions. Can also be target-schedule specific, or
+        """ Registers code generation of data-to-data (or data from/to 
+            tasklet, if src/dst storage is StorageType.Register) copy 
+            functions. Can also be target-schedule specific, or 
             dst_schedule=None if the function will be invoked on any schedule.
-            @param src_storage: The source data storage type that triggers
+            @param src_storage: The source data storage type that triggers 
                                 `func`.
-            @param dst_storage: The destination data storage type that
+            @param dst_storage: The destination data storage type that 
                                 triggers `func`.
-            @param dst_schedule: An optional destination scope schedule type
+            @param dst_schedule: An optional destination scope schedule type 
                                  that triggers `func`.
-            @param func: A TargetCodeGenerator object that contains an
+            @param func: A TargetCodeGenerator object that contains an 
                          implementation of `copy_memory`.
             @param predicate: A lambda function that accepts the SDFG, state,
-                              and source and destination nodes, and triggers
+                              and source and destination nodes, and triggers 
                               the code generator when True is returned. If
                               None, always dispatches with this dispatcher.
-            @see: TargetCodeGenerator
+            @see: TargetCodeGenerator            
         """
 
         if not isinstance(src_storage, dtypes.StorageType): raise TypeError
@@ -436,7 +432,7 @@
                           function_stream,
                           callsite_stream,
                           skip_entry_node=False):
-        """ Dispatches a code generator for a scope subgraph of an
+        """ Dispatches a code generator for a scope subgraph of an 
             `SDFGState`. """
 
         start_nodes = list(
@@ -499,7 +495,7 @@
 
     def dispatch_scope(self, map_schedule, sdfg, sub_dfg, state_id,
                        function_stream, callsite_stream):
-        """ Dispatches a code generator function for a scope in an SDFG
+        """ Dispatches a code generator function for a scope in an SDFG 
             state. """
         entry_node = sub_dfg.source_nodes()[0]
         self.defined_vars.enter_scope(entry_node)
