# Copyright 2019-2021 ETH Zurich and the DaCe authors. All rights reserved.
""" Automatic optimization routines for SDFGs. """

import copy
import dace
import sympy
from dace.sdfg import infer_types
from dace.sdfg.state import SDFGState
from dace.sdfg.graph import SubgraphView
from dace.sdfg.propagation import propagate_states
from dace.sdfg.scope import is_devicelevel_gpu_kernel
from dace import config, data as dt, dtypes, Memlet, symbolic
from dace.sdfg import SDFG, nodes, graph as gr
import time
from typing import Set, Tuple, Union, List, Iterable, Dict
import warnings

# Transformations
from dace.transformation.dataflow import MapCollapse, TrivialMapElimination, MapFusion, ReduceExpansion
from dace.transformation.interstate import LoopToMap, RefineNestedAccess
from dace.transformation.subgraph.composite import CompositeFusion
from dace.transformation.subgraph import helpers as xfsh
from dace.transformation import helpers as xfh

# Environments
from dace.libraries.blas.environments import intel_mkl as mkl, openblas

# Enumerator
from dace.transformation.estimator.enumeration import GreedyEnumerator

# FPGA AutoOpt
from dace.transformation.auto import fpga as fpga_auto_opt

GraphViewType = Union[SDFG, SDFGState, gr.SubgraphView]


def greedy_fuse(graph_or_subgraph: GraphViewType,
                validate_all: bool,
                device: dace.dtypes.DeviceType = dace.dtypes.DeviceType.CPU,
                recursive: bool = True,
                stencil: bool = False,
                stencil_tile=None,
                permutations_only: bool = True,
                expand_reductions: bool = False) -> None:
    """
    Greedily fuses maps of an SDFG or graph, operating in-place.

    :param graph_or_subgraph: SDFG, SDFGState or Subgraph
    :param validate_all: Validate SDFG or graph at each fusion step 
    :param device: Device type to specialize for 
    :param recursive: Fuse recursively within (fused and unfused) scopes
    :param stencil: Perform stencil fusion instead of regular fusion 
    :param stencil_tile: StencilTiling Tile size, default if None
    :param permutations_only: Disallow splitting of maps during MultiExpansion stage
    :param expand_reductions: Expand all reduce nodes before fusion
    """
    debugprint = config.Config.get_bool('debugprint')
    if isinstance(graph_or_subgraph, SDFG):
        # If we have an SDFG, recurse into graphs
        graph_or_subgraph.simplify(validate_all=validate_all)
        # MapFusion for trivial cases
        graph_or_subgraph.apply_transformations_repeated(MapFusion, validate_all=validate_all)
        # recurse into graphs
        for graph in graph_or_subgraph.nodes():

            greedy_fuse(graph,
                        validate_all=validate_all,
                        device=device,
                        recursive=recursive,
                        stencil=stencil,
                        stencil_tile=stencil_tile,
                        permutations_only=permutations_only,
                        expand_reductions=expand_reductions)
    else:
        # we are in graph or subgraph
        sdfg, graph, subgraph = None, None, None
        if isinstance(graph_or_subgraph, SDFGState):
            sdfg = graph_or_subgraph.parent
            # sdfg.apply_transformations_repeated(MapFusion, validate_all=validate_all)
            graph = graph_or_subgraph
            subgraph = SubgraphView(graph, graph.nodes())
        else:
            sdfg = graph_or_subgraph.graph.parent
            graph = graph_or_subgraph.graph
            subgraph = graph_or_subgraph

        # create condition function object
        fusion_condition = CompositeFusion()
        fusion_condition.setup_match(SubgraphView(graph, graph.nodes()))

        # within SDFGState: greedily enumerate fusible components
        # and apply transformation
        applied_transformations = 0
        reverse = True if stencil else False

        if stencil:
            # adjust tiling settings
            fusion_condition.allow_tiling = True
            fusion_condition.schedule_innermaps = dtypes.ScheduleType.Sequential
            if device == dtypes.DeviceType.GPU:
                fusion_condition.stencil_unroll_loops = True
            # tile size
            if stencil_tile:
                fusion_condition.stencil_strides = stencil_tile
            # always only permutate for now with stencil tiles
            fusion_condition.expansion_split = False

        else:
            fusion_condition.allow_tiling = False
            # expand reductions
            if expand_reductions:
                for graph in sdfg.nodes():
                    for node in graph.nodes():
                        if isinstance(node, dace.libraries.standard.nodes.Reduce):
                            try:
                                ReduceExpansion.apply_to(sdfg, reduce=node)
                            except ValueError as e:
                                pass
            # permutation settings
            fusion_condition.expansion_split = not permutations_only

        condition_function = lambda sdfg, subgraph: fusion_condition.can_be_applied(sdfg, subgraph)
        enumerator = GreedyEnumerator(sdfg, graph, subgraph, condition_function=condition_function)
        for map_entries in enumerator:
            if len(map_entries) > 1:
                current_subgraph = xfsh.subgraph_from_maps(sdfg, graph, map_entries)
                cf = CompositeFusion()
                cf.setup_match(current_subgraph)
                # transfer settings
                cf.allow_tiling = fusion_condition.allow_tiling
                cf.schedule_innermaps = fusion_condition.schedule_innermaps
                cf.expansion_split = fusion_condition.expansion_split
                cf.stencil_strides = fusion_condition.stencil_strides

                if config.Config.get('debugpass') == True:
                    original_sdfg = copy.deepcopy(sdfg)
                    sdfg_name = f"{original_sdfg.label}_{str(time.time()).replace('.', '_')}.sdfg"
                    try:
                        cf.apply(sdfg) 
                    except Exception as e:
                        original_sdfg.save(sdfg_name)
                        print(f'Exception occured when applying {type(cf).__name__}.')
                        print(f'Last correct SDFG: {sdfg_name}')
                        raise e
                    finally:
                        try:
                            sdfg.validate()
                        except Exception as e:
                            original_sdfg.save(sdfg_name)
                            print(f'Validation failed after applying {type(cf).__name__}.')
                            print(f'Last correct SDFG: {sdfg_name}')
                            raise e
                else:
                    cf.apply(sdfg)
                applied_transformations += 1

            if recursive:
                global_entry = cf._global_map_entry if len(map_entries) > 1 else map_entries[0]

                greedy_fuse(graph.scope_subgraph(global_entry, include_entry=False, include_exit=False),
                            validate_all=validate_all,
                            device=device,
                            recursive=recursive,
                            stencil=stencil,
                            stencil_tile=stencil_tile,
                            permutations_only=permutations_only,
                            expand_reductions=expand_reductions)

        for node in graph_or_subgraph.nodes():
            if isinstance(node, nodes.NestedSDFG):
                greedy_fuse(node.sdfg,
                            validate_all=validate_all,
                            device=device,
                            stencil=stencil,
                            stencil_tile=stencil_tile,
                            recursive=recursive,
                            permutations_only=permutations_only,
                            expand_reductions=expand_reductions)

        if applied_transformations > 0:
            if debugprint:
                if stencil:
                    print(f"Applied {applied_transformations} TileFusion")
                else:
                    print(f"Applied {applied_transformations} SubgraphFusion")

        if validate_all:
            graph.validate()


def tile_wcrs(graph_or_subgraph: GraphViewType, validate_all: bool, prefer_partial_parallelism: bool = None) -> None:
    """
    Tiles parallel write-conflict resolution maps in an SDFG, state,
    or subgraphs thereof. Reduces the number of atomic operations by tiling
    and introducing transient arrays to accumulate atomics on.

    :param graph_or_subgraph: The SDFG/state/subgraph to optimize within.
    :param validate_all: If True, runs SDFG validation after every tiling.
    :param prefer_partial_parallelism: If set, prefers extracting non-conflicted
                                       map dimensions over tiling WCR map (may
                                       not perform well if parallel dimensions
                                       are small).
    :note: This function operates in-place.
    """
    # Avoid import loops
    from dace.codegen.targets import cpp
    from dace.frontend import operations
    from dace.transformation import dataflow, helpers as xfh

    # Determine on which nodes to run the operation
    graph = graph_or_subgraph
    if isinstance(graph_or_subgraph, gr.SubgraphView):
        graph = graph_or_subgraph.graph
    if isinstance(graph, SDFG):
        for state in graph_or_subgraph.nodes():
            tile_wcrs(state, validate_all)
        return
    if not isinstance(graph, SDFGState):
        raise TypeError('Graph must be a state, an SDFG, or a subgraph of either')
    sdfg = graph.parent

    edges_to_consider: Set[Tuple[gr.MultiConnectorEdge[Memlet], nodes.MapEntry]] = set()
    for edge in graph_or_subgraph.edges():
        if edge.data.wcr is not None:
            if (isinstance(edge.src, (nodes.MapExit, nodes.NestedSDFG)) or isinstance(edge.dst, nodes.MapEntry)):
                # Do not consider intermediate edges
                continue
            reason = cpp.is_write_conflicted_with_reason(graph, edge)
            if reason is None or not isinstance(reason, nodes.MapEntry):
                # Do not consider edges that will not generate atomics or
                # atomics we cannot transform
                continue
            if reason not in graph_or_subgraph.nodes():
                # Skip if conflict exists outside of nested SDFG
                continue

            # Check if identity value can be inferred
            redtype = operations.detect_reduction_type(edge.data.wcr)
            dtype = sdfg.arrays[edge.data.data].dtype
            identity = dtypes.reduction_identity(dtype, redtype)
            if identity is None:  # Cannot infer identity value
                continue

            edges_to_consider.add((edge, reason))

    tile_size = config.Config.get('optimizer', 'autotile_size')
    debugprint = config.Config.get_bool('debugprint')
    if prefer_partial_parallelism is None:
        prefer_partial_parallelism = config.Config.get_bool('optimizer', 'autotile_partial_parallelism')

    maps_to_consider: Set[nodes.MapEntry] = set(me for _, me in edges_to_consider)

    transformed: Set[nodes.MapEntry] = set()

    # Heuristic: If the map is only partially conflicted, extract
    # parallel dimensions instead of tiling
    if prefer_partial_parallelism:
        for mapentry in maps_to_consider:
            # Check the write-conflicts of all WCR edges in map
            conflicts: Set[str] = set()
            for edge, me in edges_to_consider:
                if me is not mapentry:
                    continue
                conflicts |= set(cpp.write_conflicted_map_params(mapentry, edge))

            nonconflicted_dims = set(mapentry.params) - conflicts
            if nonconflicted_dims:
                dims = [i for i, p in enumerate(mapentry.params) if p in nonconflicted_dims]
                if ((dt._prod(s for i, s in enumerate(mapentry.range.size()) if i in dims) < tile_size) == True):
                    # Map has a small range, extracting parallelism may not be
                    # beneficial
                    continue
                xfh.extract_map_dims(sdfg, mapentry, dims)
                transformed.add(mapentry)

    # Tile and accumulate other not-transformed maps
    for edge, mapentry in edges_to_consider:
        if mapentry in transformed:
            continue
        transformed.add(mapentry)

        # NOTE: The test "(x < y) == True" below is crafted for SymPy
        # to be "definitely True"
        if all((s < tile_size) == True for s in mapentry.map.range.size()):
            # If smaller than tile size, don't transform and instead
            # make map sequential
            if debugprint:
                print(f'Making map "{mapentry}" sequential due to being smaller than tile size')
            mapentry.map.schedule = dtypes.ScheduleType.Sequential
            continue

        # MapTiling -> AccumulateTransient / AccumulateStream
        outer_mapentry = dataflow.MapTiling.apply_to(sdfg, dict(tile_sizes=(tile_size, )), map_entry=mapentry)

        # Transform all outgoing WCR and stream edges
        mapexit = graph.exit_node(mapentry)
        outer_mapexit = graph.exit_node(outer_mapentry)

        # Tuple of (transformation type, options, pattern)
        to_apply: Tuple[Union[dataflow.StreamTransient, dataflow.AccumulateTransient], Dict[str, Any],
                        Dict[str, nodes.Node]] = None
        for e in graph.out_edges(mapexit):
            if isinstance(sdfg.arrays[e.data.data], dt.Stream):
                mpath = graph.memlet_path(e)
                tasklet = mpath[0].src
                if not isinstance(tasklet, nodes.Tasklet) or len(mpath) != 3:
                    # TODO(later): Implement StreamTransient independently of tasklet
                    continue

                # Make transient only if there is one WCR/stream
                if to_apply is not None:
                    to_apply = None
                    break

                to_apply = (dataflow.StreamTransient, {},
                            dict(tasklet=tasklet, map_exit=mapexit, outer_map_exit=outer_mapexit))
            else:
                if (e.data.is_empty() or e.data.wcr is None or e.data.wcr_nonatomic or
                    (e.data.dst_subset is not None and e.data.dst_subset.num_elements() != 0 and e.data.dynamic)):
                    continue

                dtype = sdfg.arrays[e.data.data].dtype
                redtype = operations.detect_reduction_type(e.data.wcr)
                identity = dtypes.reduction_identity(dtype, redtype)
                if identity is None:  # Cannot infer identity value
                    continue
                # Make transient only if there is one WCR/stream
                if to_apply is not None:
                    to_apply = None
                    break

                to_apply = (dataflow.AccumulateTransient, dict(identity=identity, array=e.data.data),
                            dict(map_exit=mapexit, outer_map_exit=outer_mapexit))
        if to_apply is not None:
            xform, opts, pattern = to_apply
            xform.apply_to(sdfg, options=opts, **pattern)

    if debugprint and len(transformed) > 0:
        print(f'Optimized {len(transformed)} write-conflicted maps')


def find_fast_library(device: dtypes.DeviceType) -> List[str]:
    # Returns the optimized library node implementations for the given target
    # device
    if device is dtypes.DeviceType.GPU:
        return ['cuBLAS', 'cuSolverDn', 'GPUAuto', 'CUB', 'pure']
    elif device is dtypes.DeviceType.FPGA:
        return ['FPGA_PartialSums', 'FPGAPartialReduction', 'FPGA_Accumulate', 'FPGA1DSystolic', 'pure']
    elif device is dtypes.DeviceType.CPU:
        result = []

        # BLAS calls
        if mkl.IntelMKL.is_installed():
            result.append('MKL')
        if openblas.OpenBLAS.is_installed():
            result.append('OpenBLAS')

        return result + ['pure']

    return ['pure']


def move_small_arrays_to_stack(sdfg: SDFG) -> None:
    """
    Set all Default storage types that are constant sized and less than 
    the auto-tile size to the stack (as StorageType.Register).

    :param sdfg: The SDFG to operate on.
    :note: Operates in-place on the SDFG.
    """
    converted = 0
    tile_size = config.Config.get('optimizer', 'autotile_size')
    for sd, aname, array in sdfg.arrays_recursive():
        if isinstance(array, dt.Stream):
            continue
        if (array.transient and array.storage == dtypes.StorageType.Default
                and array.lifetime == dtypes.AllocationLifetime.Scope):
            if not symbolic.issymbolic(array.total_size, sd.constants):
                eval_size = symbolic.evaluate(array.total_size, sd.constants)
                if (eval_size <= tile_size) == True:
                    array.storage = dtypes.StorageType.Register
                    converted += 1

    if config.Config.get_bool('debugprint') and converted > 0:
        print(f'Statically allocating {converted} transient arrays')


def set_fast_implementations(sdfg: SDFG, device: dtypes.DeviceType, blocklist: List[str] = None):
    """
    Set fast library node implementations for the given device

    :param sdfg: The SDFG to optimize.
    :param device: the device to optimize for.
    :param blocklist: list of disallowed implementations.
    :note: Operates in-place on the given SDFG.
    """
    if blocklist is None:
        implementation_prio = find_fast_library(device)
    else:
        implementation_prio = [i for i in find_fast_library(device) if i not in blocklist]

    # specialized nodes: pre-expand
    for current_sdfg in sdfg.all_sdfgs_recursive():
        for state in current_sdfg.nodes():
            for node in state.nodes():
                if isinstance(node, nodes.LibraryNode):
                    if (node.default_implementation == 'specialize'
                            and (len(set(node.implementations)
                                     & set(implementation_prio))) == 0):
                        node.expand(current_sdfg, state)

    # general nodes
    for node, _ in sdfg.all_nodes_recursive():
        if isinstance(node, nodes.LibraryNode):
            # NOTE: LibraryNodes with sequential schedule on GPU must be expanded to CUDA kernel-compatible code.
            # NOTE: Pure implementations are a safe choice for now but this should be revisited in the future.
            if device == dtypes.DeviceType.GPU and node.schedule == dtypes.ScheduleType.Sequential:
                node.implementation = "pure"
                continue
            for impl in implementation_prio:
                if impl in node.implementations:
                    if isinstance(
                            node,
                            dace.libraries.standard.nodes.reduce.Reduce) and node.implementation == 'CUDA (block)':
                        continue
                    node.implementation = impl
                    break

    # reduce nodes
    if device == dtypes.DeviceType.GPU:
        for node, state in sdfg.all_nodes_recursive():
            if isinstance(node, dace.nodes.LibraryNode):
                if device == dtypes.DeviceType.GPU and node.schedule == dtypes.ScheduleType.Sequential:
                    node.implementation = "pure"
                    continue
                # use GPUAuto expansion if applicable
                if ('GPUAuto' in node.implementations and not is_devicelevel_gpu_kernel(state.parent, state, node)
                        and state.scope_dict()[node] is None):
                    node.implementation = 'GPUAuto'
                    continue
                # Use CUB for device-level reductions
                if ('CUDA (device)' in node.implementations
                        and not is_devicelevel_gpu_kernel(state.parent, state, node)
                        and state.scope_dict()[node] is None):
                    node.implementation = 'CUDA (device)'


def make_transients_persistent(sdfg: SDFG,
                               device: dtypes.DeviceType,
                               toplevel_only: bool = True) -> Dict[int, Set[str]]:
    """ 
    Helper function to change several storage and scheduling properties

        * Makes non-view array lifetimes persistent, with some restrictions depending on the device 
        * Reset nonatomic WCR edges on GPU 
        
    The only arrays that are made persistent by default are ones that do not exist inside a scope (and thus may be
    allocated multiple times), and whose symbols are always given as parameters to the SDFG (so that they can be
    allocated in a persistent manner).

    :param sdfg: SDFG
    :param device: Device type
    :param toplevel_only: If True, only converts access nodes that do not appear in any scope.
    :return: A dictionary mapping SDFG IDs to a set of transient arrays that were made persistent.
    """
    result: Dict[int, Set[str]] = {}
    for nsdfg in sdfg.all_sdfgs_recursive():
        fsyms: Set[str] = nsdfg.free_symbols
        persistent: Set[str] = set()
        not_persistent: Set[str] = set()

        for state in nsdfg.nodes():
            for dnode in state.data_nodes():
                if dnode.data in not_persistent:
                    continue
                # Only convert arrays and scalars that are not compile-time constants
                if dnode.data in nsdfg.constants_prop:
                    not_persistent.add(dnode.data)
                    continue
                desc = dnode.desc(nsdfg)
                # Only convert arrays and scalars that are not registers
                if not desc.transient or type(desc) not in {dt.Array, dt.Scalar}:
                    not_persistent.add(dnode.data)
                    continue
                if desc.storage == dtypes.StorageType.Register:
                    not_persistent.add(dnode.data)
                    continue
                # Only convert arrays where the size depends on SDFG parameters
                try:
                    if set(map(str, desc.total_size.free_symbols)) - fsyms:
                        not_persistent.add(dnode.data)
                        continue
                except AttributeError:  # total_size is an integer / has no free symbols
                    pass

                # Only convert arrays with top-level access nodes
                if xfh.get_parent_map(state, dnode) is not None:
                    if toplevel_only:
                        not_persistent.add(dnode.data)
                        continue
                    elif desc.lifetime == dtypes.AllocationLifetime.Scope:
                        not_persistent.add(dnode.data)
                        continue

                persistent.add(dnode.data)

        for aname in (persistent - not_persistent):
            nsdfg.arrays[aname].lifetime = dtypes.AllocationLifetime.Persistent

        result[nsdfg.sdfg_id] = (persistent - not_persistent)

    if device == dtypes.DeviceType.GPU:
        # Reset nonatomic WCR edges
        for n, _ in sdfg.all_nodes_recursive():
            if isinstance(n, SDFGState):
                for edge in n.edges():
                    edge.data.wcr_nonatomic = False

    return result


def auto_optimize(sdfg: SDFG,
                  device: dtypes.DeviceType,
                  validate: bool = True,
                  validate_all: bool = False,
                  symbols: Dict[str, int] = None) -> SDFG:
    """
    Runs a basic sequence of transformations to optimize a given SDFG to decent
    performance. In particular, performs the following:
        
        * Simplify
        * Auto-parallelization (loop-to-map)
        * Greedy application of SubgraphFusion
        * Tiled write-conflict resolution (MapTiling -> AccumulateTransient)
        * Tiled stream accumulation (MapTiling -> AccumulateTransient)
        * Collapse all maps to parallelize across all dimensions
        * Set all library nodes to expand to ``fast`` expansion, which calls
          the fastest library on the target device

    :param sdfg: The SDFG to optimize.
    :param device: the device to optimize for.
    :param validate: If True, validates the SDFG after all transformations
                     have been applied.
    :param validate_all: If True, validates the SDFG after every step.
    :param symbols: Optional dict that maps symbols (str/symbolic) to int/float
    :return: The optimized SDFG.
    :note: Operates in-place on the given SDFG.
    :note: This function is still experimental and may harm correctness in
           certain cases. Please report an issue if it does.
    """
    debugprint = config.Config.get_bool('debugprint')

    # Simplification and loop parallelization
    transformed = True
    sdfg.apply_transformations_repeated(TrivialMapElimination, validate=validate, validate_all=validate_all)
    while transformed:
        sdfg.simplify(validate=False, validate_all=validate_all)
        for s in sdfg.sdfg_list:
            xfh.split_interstate_edges(s)
        l2ms = sdfg.apply_transformations_repeated((LoopToMap, RefineNestedAccess),
                                                   validate=False,
                                                   validate_all=validate_all)
        transformed = l2ms > 0

    # Collapse maps and eliminate trivial dimensions
    sdfg.simplify()
    sdfg.apply_transformations_repeated(MapCollapse, validate=False, validate_all=validate_all)

    # fuse subgraphs greedily
    sdfg.simplify()

    greedy_fuse(sdfg, device=device, validate_all=validate_all)

    # fuse stencils greedily
    greedy_fuse(sdfg, device=device, validate_all=validate_all, recursive=False, stencil=True)

    # Move Loops inside Maps when possible
    from dace.transformation.interstate import MoveLoopIntoMap
    # sdfg.apply_transformations_repeated([MoveLoopIntoMap])
<<<<<<< HEAD
=======

    # Apply GPU transformations and set library node implementations
    if device == dtypes.DeviceType.GPU:
        sdfg.apply_gpu_transformations()
        sdfg.simplify()
>>>>>>> e4d2ef63

    if device == dtypes.DeviceType.FPGA:
        # apply FPGA Transformations
        sdfg.apply_fpga_transformations()
        fpga_auto_opt.fpga_global_to_local(sdfg)
        fpga_auto_opt.fpga_rr_interleave_containers_to_banks(sdfg)

        # Set all library nodes to expand to fast library calls
        set_fast_implementations(sdfg, device)
        return sdfg

    # Tiled WCR and streams
    for nsdfg in list(sdfg.all_sdfgs_recursive()):
        tile_wcrs(nsdfg, validate_all)

    # Collapse maps
    sdfg.apply_transformations_repeated(MapCollapse, validate=False, validate_all=validate_all)
    for node, _ in sdfg.all_nodes_recursive():
        # Set OMP collapse property to map length
        if isinstance(node, nodes.MapEntry):
            # FORNOW: Leave out
            # node.map.collapse = len(node.map.range)
            pass

    if device == dtypes.DeviceType.Generic:
        # Validate at the end
        if validate or validate_all:
            sdfg.validate()

        return sdfg

    # Set all library nodes to expand to fast library calls
    set_fast_implementations(sdfg, device)

    # NOTE: We need to `infer_types` in case a LibraryNode expands to other LibraryNodes (e.g., np.linalg.solve)
    infer_types.infer_connector_types(sdfg)
    infer_types.set_default_schedule_and_storage_types(sdfg, None)
    sdfg.expand_library_nodes()

    # TODO(later): Safe vectorization

    # Disable OpenMP parallel sections on a per-SDFG basis
    for nsdfg in sdfg.all_sdfgs_recursive():
        nsdfg.openmp_sections = False

    # Set all Default storage types that are constant sized to registers
    move_small_arrays_to_stack(sdfg)

    # Make all independent arrays persistent
    make_transients_persistent(sdfg, device)

    if symbols:
        # Specialize for all known symbols
        known_symbols = {s: v for (s, v) in symbols.items() if s in sdfg.free_symbols}
        known_symbols = {}
        for (s, v) in symbols.items():
            if s in sdfg.free_symbols:
                if isinstance(v, (int, float)):
                    known_symbols[s] = v
                if isinstance(v, sympy.core.numbers.Integer):
                    try:
                        known_symbols[s] = int(v)
                    except TypeError:
                        pass

        if debugprint and len(known_symbols) > 0:
            print("Specializing the SDFG for symbols", known_symbols)
        sdfg.specialize(known_symbols)

    # Validate at the end
    if validate or validate_all:
        sdfg.validate()

    return sdfg<|MERGE_RESOLUTION|>--- conflicted
+++ resolved
@@ -577,14 +577,11 @@
     # Move Loops inside Maps when possible
     from dace.transformation.interstate import MoveLoopIntoMap
     # sdfg.apply_transformations_repeated([MoveLoopIntoMap])
-<<<<<<< HEAD
-=======
 
     # Apply GPU transformations and set library node implementations
     if device == dtypes.DeviceType.GPU:
         sdfg.apply_gpu_transformations()
         sdfg.simplify()
->>>>>>> e4d2ef63
 
     if device == dtypes.DeviceType.FPGA:
         # apply FPGA Transformations
